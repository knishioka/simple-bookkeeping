--- conflicted
+++ resolved
@@ -209,11 +209,7 @@
         version: 6.3.4
       ts-jest:
         specifier: ^29.4.0
-<<<<<<< HEAD
-        version: 29.4.0(@babel/core@7.27.4)(@jest/transform@29.7.0)(@jest/types@29.6.3)(babel-jest@29.7.0(@babel/core@7.27.4))(jest-util@29.7.0)(jest@29.7.0(@types/node@20.19.1))(typescript@5.8.3)
-=======
         version: 29.4.0(@babel/core@7.27.4)(@jest/transform@30.0.5)(@jest/types@30.0.5)(babel-jest@30.0.5(@babel/core@7.27.4))(jest-util@30.0.5)(jest@30.0.5(@types/node@20.19.1)(ts-node@10.9.2(@types/node@20.19.1)(typescript@5.8.3)))(typescript@5.8.3)
->>>>>>> 7ec426fa
       ts-node:
         specifier: ^10.9.2
         version: 10.9.2(@types/node@20.19.1)(typescript@5.8.3)
@@ -354,13 +350,8 @@
         specifier: 3.6.3
         version: 3.6.3(@typescript-eslint/parser@8.39.0(eslint@9.32.0(jiti@2.4.2))(typescript@5.9.2))(eslint-import-resolver-node@0.3.9)(eslint-plugin-import@2.32.0)(eslint@9.32.0(jiti@2.4.2))
       jest:
-<<<<<<< HEAD
-        specifier: ^29.7.0
-        version: 29.7.0(@types/node@20.19.1)(ts-node@10.9.2(@types/node@20.19.1)(typescript@5.8.3))
-=======
         specifier: ^30.0.5
         version: 30.0.5(@types/node@20.19.1)(ts-node@10.9.2(@types/node@20.19.1)(typescript@5.9.2))
->>>>>>> 7ec426fa
       jest-environment-jsdom:
         specifier: ^30.0.5
         version: 30.0.5
@@ -471,16 +462,11 @@
         specifier: ^20.19.1
         version: 20.19.1
       jest:
-<<<<<<< HEAD
-        specifier: ^29.7.0
-        version: 29.7.0(@types/node@20.19.1)(ts-node@10.9.2(@types/node@20.19.1)(typescript@5.8.3))
-=======
         specifier: ^30.0.5
         version: 30.0.5(@types/node@20.19.1)(ts-node@10.9.2(@types/node@20.19.1)(typescript@5.8.3))
       jest-environment-jsdom:
         specifier: ^30.0.5
         version: 30.0.5
->>>>>>> 7ec426fa
       ts-jest:
         specifier: ^29.4.0
         version: 29.4.0(@babel/core@7.27.4)(@jest/transform@30.0.5)(@jest/types@30.0.5)(babel-jest@30.0.5(@babel/core@7.27.4))(jest-util@30.0.5)(jest@30.0.5(@types/node@20.19.1)(ts-node@10.9.2(@types/node@20.19.1)(typescript@5.8.3)))(typescript@5.8.3)
@@ -693,10 +679,6 @@
     resolution: {integrity: sha512-vbavdySgbTTrmFE+EsiqUTzlOr5bzlnJtUv9PynGCAKvfQqjIXbvFdumPM/GxMDfyuGMJaJAU6TO4zc1Jf1i8Q==}
     engines: {node: '>=6.9.0'}
 
-  '@babel/runtime@7.28.2':
-    resolution: {integrity: sha512-KHp2IflsnGywDjBWDkR9iEqiWSpc8GIi0lgTT3mOElT0PP1tG26P4tmFI2YvAdzgq9RGyoHZQEIEdZy6Ec5xCA==}
-    engines: {node: '>=6.9.0'}
-
   '@babel/template@7.27.2':
     resolution: {integrity: sha512-LPDZ85aEJyYSd18/DkjNh4/y1ntkE5KwUHWTiqgRxruuZL2F1yuHligVHLvcHY2vMHXttKFpJn6LwfI7cw7ODw==}
     engines: {node: '>=6.9.0'}
@@ -932,12 +914,12 @@
     resolution: {integrity: sha512-ENIdc4iLu0d93HeYirvKmrzshzofPw6VkZRKQGe9Nv46ZnWUzcF1xV01dcvEg/1wXUR61OmmlSfyeyO7EvjLxQ==}
     engines: {node: ^18.18.0 || ^20.9.0 || >=21.1.0}
 
-  '@eslint/config-helpers@0.3.1':
-    resolution: {integrity: sha512-xR93k9WhrDYpXHORXpxVL5oHj3Era7wo6k/Wd8/IsQNnZUTzkGS29lyn3nAT05v6ltUuTFVCCYDEGfy2Or/sPA==}
+  '@eslint/config-helpers@0.3.0':
+    resolution: {integrity: sha512-ViuymvFmcJi04qdZeDc2whTHryouGcDlaxPqarTD0ZE10ISpxGUVZGZDx4w01upyIynL3iu6IXH2bS1NhclQMw==}
     engines: {node: ^18.18.0 || ^20.9.0 || >=21.1.0}
 
-  '@eslint/core@0.15.2':
-    resolution: {integrity: sha512-78Md3/Rrxh83gCxoUc0EiciuOHsIITzLy53m3d9UyiW8y9Dj2D29FeETqyKA+BRK76tnTp6RXWb3pCay8Oyomg==}
+  '@eslint/core@0.15.1':
+    resolution: {integrity: sha512-bkOp+iumZCCbt1K1CmWf0R9pM5yKpDv+ZXtvSyQpudrI9kuFLp+bM2WOPXImuD/ceQuaa8f5pj93Y7zyECIGNA==}
     engines: {node: ^18.18.0 || ^20.9.0 || >=21.1.0}
 
   '@eslint/eslintrc@3.3.1':
@@ -952,8 +934,8 @@
     resolution: {integrity: sha512-RBMg5FRL0I0gs51M/guSAj5/e14VQ4tpZnQNWwuDT66P14I43ItmPfIZRhO9fUVIPOAQXU47atlywZ/czoqFPA==}
     engines: {node: ^18.18.0 || ^20.9.0 || >=21.1.0}
 
-  '@eslint/plugin-kit@0.3.5':
-    resolution: {integrity: sha512-Z5kJ+wU3oA7MMIqVR9tyZRtjYPr4OC004Q4Rw7pgOKUOKkJfZ3O24nz3WYfGRpMDNmcOi3TwQOmgm7B7Tpii0w==}
+  '@eslint/plugin-kit@0.3.4':
+    resolution: {integrity: sha512-Ul5l+lHEcw3L5+k8POx6r74mxEYKG5kOb6Xpy2gCRW6zweT6TEhAf8vhxGgjhqrd/VO/Dirhsb+1hNpD1ue9hw==}
     engines: {node: ^18.18.0 || ^20.9.0 || >=21.1.0}
 
   '@floating-ui/core@1.7.1':
@@ -1249,6 +1231,9 @@
   '@jridgewell/set-array@1.2.1':
     resolution: {integrity: sha512-R8gLRTZeyp03ymzP/6Lil/28tGeGEzhx1q2k703KGWRAI1VdvPIXdG70VJc2pAMw3NA6JKL5hhFu1sJX0Mnn/A==}
     engines: {node: '>=6.0.0'}
+
+  '@jridgewell/sourcemap-codec@1.5.0':
+    resolution: {integrity: sha512-gv3ZRaISU3fjPAgNsriBRqGWQL6quFx04YMPW/zD8XMLsU32mhCCbfbO6KZFLjvYpCZ8zyDEgqsgf+PwPaM7GQ==}
 
   '@jridgewell/sourcemap-codec@1.5.4':
     resolution: {integrity: sha512-VT2+G1VQs/9oz078bLrYbecdZKs912zQlkelYpuf+SXF+QvZDYJlbx/LSx+meSAwdDFnF8FVXW92AVjjkVmgFw==}
@@ -5814,7 +5799,7 @@
       '@babel/traverse': 7.27.4
       '@babel/types': 7.28.2
       convert-source-map: 2.0.0
-      debug: 4.4.1(supports-color@5.5.0)
+      debug: 4.4.1
       gensync: 1.0.0-beta.2
       json5: 2.2.3
       semver: 6.3.1
@@ -5961,8 +5946,6 @@
 
   '@babel/runtime@7.27.6': {}
 
-  '@babel/runtime@7.28.2': {}
-
   '@babel/template@7.27.2':
     dependencies:
       '@babel/code-frame': 7.27.1
@@ -5976,7 +5959,7 @@
       '@babel/parser': 7.27.5
       '@babel/template': 7.27.2
       '@babel/types': 7.27.6
-      debug: 4.4.1(supports-color@5.5.0)
+      debug: 4.4.1
       globals: 11.12.0
     transitivePeerDependencies:
       - supports-color
@@ -6128,21 +6111,21 @@
   '@eslint/config-array@0.21.0':
     dependencies:
       '@eslint/object-schema': 2.1.6
-      debug: 4.4.1(supports-color@5.5.0)
+      debug: 4.4.1
       minimatch: 3.1.2
     transitivePeerDependencies:
       - supports-color
 
-  '@eslint/config-helpers@0.3.1': {}
-
-  '@eslint/core@0.15.2':
+  '@eslint/config-helpers@0.3.0': {}
+
+  '@eslint/core@0.15.1':
     dependencies:
       '@types/json-schema': 7.0.15
 
   '@eslint/eslintrc@3.3.1':
     dependencies:
       ajv: 6.12.6
-      debug: 4.4.1(supports-color@5.5.0)
+      debug: 4.4.1
       espree: 10.4.0
       globals: 14.0.0
       ignore: 5.3.2
@@ -6157,9 +6140,9 @@
 
   '@eslint/object-schema@2.1.6': {}
 
-  '@eslint/plugin-kit@0.3.5':
-    dependencies:
-      '@eslint/core': 0.15.2
+  '@eslint/plugin-kit@0.3.4':
+    dependencies:
+      '@eslint/core': 0.15.1
       levn: 0.4.1
 
   '@floating-ui/core@1.7.1':
@@ -6316,9 +6299,6 @@
       jest-util: 30.0.5
       slash: 3.0.0
 
-<<<<<<< HEAD
-  '@jest/core@29.7.0(ts-node@10.9.2(@types/node@20.19.1)(typescript@5.8.3))':
-=======
   '@jest/core@30.0.5(ts-node@10.9.2(@types/node@20.19.1)(typescript@5.8.3))':
     dependencies:
       '@jest/console': 30.0.5
@@ -6356,7 +6336,6 @@
       - ts-node
 
   '@jest/core@30.0.5(ts-node@10.9.2(@types/node@20.19.1)(typescript@5.9.2))':
->>>>>>> 7ec426fa
     dependencies:
       '@jest/console': 30.0.5
       '@jest/pattern': 30.0.1
@@ -6392,9 +6371,6 @@
       - supports-color
       - ts-node
 
-<<<<<<< HEAD
-  '@jest/environment@29.7.0':
-=======
   '@jest/diff-sequences@30.0.1': {}
 
   '@jest/environment-jsdom-abstract@30.0.5(jsdom@26.1.0)':
@@ -6409,7 +6385,6 @@
       jsdom: 26.1.0
 
   '@jest/environment@30.0.5':
->>>>>>> 7ec426fa
     dependencies:
       '@jest/fake-timers': 30.0.5
       '@jest/types': 30.0.5
@@ -6562,19 +6537,21 @@
   '@jridgewell/gen-mapping@0.3.8':
     dependencies:
       '@jridgewell/set-array': 1.2.1
-      '@jridgewell/sourcemap-codec': 1.5.4
+      '@jridgewell/sourcemap-codec': 1.5.0
       '@jridgewell/trace-mapping': 0.3.25
 
   '@jridgewell/resolve-uri@3.1.2': {}
 
   '@jridgewell/set-array@1.2.1': {}
 
+  '@jridgewell/sourcemap-codec@1.5.0': {}
+
   '@jridgewell/sourcemap-codec@1.5.4': {}
 
   '@jridgewell/trace-mapping@0.3.25':
     dependencies:
       '@jridgewell/resolve-uri': 3.1.2
-      '@jridgewell/sourcemap-codec': 1.5.4
+      '@jridgewell/sourcemap-codec': 1.5.0
 
   '@jridgewell/trace-mapping@0.3.9':
     dependencies:
@@ -6688,7 +6665,7 @@
 
   '@puppeteer/browsers@2.10.5':
     dependencies:
-      debug: 4.4.1(supports-color@5.5.0)
+      debug: 4.4.1
       extract-zip: 2.0.1
       progress: 2.0.3
       proxy-agent: 6.5.0
@@ -7127,7 +7104,7 @@
 
   '@sitespeed.io/tracium@0.3.3':
     dependencies:
-      debug: 4.4.1(supports-color@5.5.0)
+      debug: 4.4.1
     transitivePeerDependencies:
       - supports-color
 
@@ -7246,7 +7223,7 @@
   '@testing-library/dom@9.3.4':
     dependencies:
       '@babel/code-frame': 7.27.1
-      '@babel/runtime': 7.28.2
+      '@babel/runtime': 7.27.6
       '@types/aria-query': 5.0.4
       aria-query: 5.1.3
       chalk: 4.1.2
@@ -7507,7 +7484,7 @@
       '@typescript-eslint/types': 8.39.0
       '@typescript-eslint/typescript-estree': 8.39.0(typescript@5.9.2)
       '@typescript-eslint/visitor-keys': 8.39.0
-      debug: 4.4.1(supports-color@5.5.0)
+      debug: 4.4.1
       eslint: 9.32.0(jiti@2.4.2)
       typescript: 5.9.2
     transitivePeerDependencies:
@@ -7517,7 +7494,7 @@
     dependencies:
       '@typescript-eslint/tsconfig-utils': 8.39.0(typescript@5.9.2)
       '@typescript-eslint/types': 8.39.0
-      debug: 4.4.1(supports-color@5.5.0)
+      debug: 4.4.1
       typescript: 5.9.2
     transitivePeerDependencies:
       - supports-color
@@ -7536,7 +7513,7 @@
       '@typescript-eslint/types': 8.39.0
       '@typescript-eslint/typescript-estree': 8.39.0(typescript@5.9.2)
       '@typescript-eslint/utils': 8.39.0(eslint@9.32.0(jiti@2.4.2))(typescript@5.9.2)
-      debug: 4.4.1(supports-color@5.5.0)
+      debug: 4.4.1
       eslint: 9.32.0(jiti@2.4.2)
       ts-api-utils: 2.1.0(typescript@5.9.2)
       typescript: 5.9.2
@@ -7551,7 +7528,7 @@
       '@typescript-eslint/tsconfig-utils': 8.39.0(typescript@5.9.2)
       '@typescript-eslint/types': 8.39.0
       '@typescript-eslint/visitor-keys': 8.39.0
-      debug: 4.4.1(supports-color@5.5.0)
+      debug: 4.4.1
       fast-glob: 3.3.3
       is-glob: 4.0.3
       minimatch: 9.0.5
@@ -7685,15 +7662,6 @@
 
   acorn@8.15.0: {}
 
-<<<<<<< HEAD
-  agent-base@6.0.2:
-    dependencies:
-      debug: 4.4.1(supports-color@5.5.0)
-    transitivePeerDependencies:
-      - supports-color
-
-=======
->>>>>>> 7ec426fa
   agent-base@7.1.3: {}
 
   ajv@6.12.6:
@@ -8214,24 +8182,6 @@
       path-type: 4.0.0
       yaml: 1.10.2
 
-<<<<<<< HEAD
-  create-jest@29.7.0(@types/node@20.19.1)(ts-node@10.9.2(@types/node@20.19.1)(typescript@5.8.3)):
-    dependencies:
-      '@jest/types': 29.6.3
-      chalk: 4.1.2
-      exit: 0.1.2
-      graceful-fs: 4.2.11
-      jest-config: 29.7.0(@types/node@20.19.1)(ts-node@10.9.2(@types/node@20.19.1)(typescript@5.8.3))
-      jest-util: 29.7.0
-      prompts: 2.4.2
-    transitivePeerDependencies:
-      - '@types/node'
-      - babel-plugin-macros
-      - supports-color
-      - ts-node
-
-=======
->>>>>>> 7ec426fa
   create-require@1.1.1: {}
 
   cross-spawn@7.0.6:
@@ -8293,6 +8243,10 @@
   debug@4.3.4:
     dependencies:
       ms: 2.1.2
+
+  debug@4.4.1:
+    dependencies:
+      ms: 2.1.3
 
   debug@4.4.1(supports-color@5.5.0):
     dependencies:
@@ -8357,7 +8311,7 @@
       callsite: 1.0.0
       camelcase: 6.3.0
       cosmiconfig: 7.1.0
-      debug: 4.4.1(supports-color@5.5.0)
+      debug: 4.4.1
       deps-regex: 0.2.0
       findup-sync: 5.0.0
       ignore: 5.3.2
@@ -8645,7 +8599,7 @@
   eslint-import-resolver-typescript@3.6.3(@typescript-eslint/parser@8.39.0(eslint@9.32.0(jiti@2.4.2))(typescript@5.9.2))(eslint-import-resolver-node@0.3.9)(eslint-plugin-import@2.32.0)(eslint@9.32.0(jiti@2.4.2)):
     dependencies:
       '@nolyfill/is-core-module': 1.0.39
-      debug: 4.4.1(supports-color@5.5.0)
+      debug: 4.4.1
       enhanced-resolve: 5.18.2
       eslint: 9.32.0(jiti@2.4.2)
       eslint-module-utils: 2.12.1(@typescript-eslint/parser@8.39.0(eslint@9.32.0(jiti@2.4.2))(typescript@5.9.2))(eslint-import-resolver-node@0.3.9)(eslint-import-resolver-typescript@3.6.3)(eslint@9.32.0(jiti@2.4.2))
@@ -8760,11 +8714,11 @@
       '@eslint-community/eslint-utils': 4.7.0(eslint@9.32.0(jiti@2.4.2))
       '@eslint-community/regexpp': 4.12.1
       '@eslint/config-array': 0.21.0
-      '@eslint/config-helpers': 0.3.1
-      '@eslint/core': 0.15.2
+      '@eslint/config-helpers': 0.3.0
+      '@eslint/core': 0.15.1
       '@eslint/eslintrc': 3.3.1
       '@eslint/js': 9.32.0
-      '@eslint/plugin-kit': 0.3.5
+      '@eslint/plugin-kit': 0.3.4
       '@humanfs/node': 0.16.6
       '@humanwhocodes/module-importer': 1.0.1
       '@humanwhocodes/retry': 0.4.3
@@ -8773,7 +8727,7 @@
       ajv: 6.12.6
       chalk: 4.1.2
       cross-spawn: 7.0.6
-      debug: 4.4.1(supports-color@5.5.0)
+      debug: 4.4.1
       escape-string-regexp: 4.0.0
       eslint-scope: 8.4.0
       eslint-visitor-keys: 4.2.1
@@ -8924,7 +8878,7 @@
 
   extract-zip@2.0.1:
     dependencies:
-      debug: 4.4.1(supports-color@5.5.0)
+      debug: 4.4.1
       get-stream: 5.2.0
       yauzl: 2.10.0
     optionalDependencies:
@@ -9126,7 +9080,7 @@
     dependencies:
       basic-ftp: 5.0.5
       data-uri-to-buffer: 6.0.2
-      debug: 4.4.1(supports-color@5.5.0)
+      debug: 4.4.1
     transitivePeerDependencies:
       - supports-color
 
@@ -9246,38 +9200,17 @@
       statuses: 2.0.1
       toidentifier: 1.0.1
 
-<<<<<<< HEAD
-  http-proxy-agent@5.0.0:
-    dependencies:
-      '@tootallnate/once': 2.0.0
-      agent-base: 6.0.2
-      debug: 4.4.1(supports-color@5.5.0)
+  http-proxy-agent@7.0.2:
+    dependencies:
+      agent-base: 7.1.3
+      debug: 4.4.1
     transitivePeerDependencies:
       - supports-color
 
-=======
->>>>>>> 7ec426fa
-  http-proxy-agent@7.0.2:
+  https-proxy-agent@7.0.6:
     dependencies:
       agent-base: 7.1.3
-      debug: 4.4.1(supports-color@5.5.0)
-    transitivePeerDependencies:
-      - supports-color
-
-<<<<<<< HEAD
-  https-proxy-agent@5.0.1:
-    dependencies:
-      agent-base: 6.0.2
-      debug: 4.4.1(supports-color@5.5.0)
-    transitivePeerDependencies:
-      - supports-color
-
-=======
->>>>>>> 7ec426fa
-  https-proxy-agent@7.0.6:
-    dependencies:
-      agent-base: 7.1.3
-      debug: 4.4.1(supports-color@5.5.0)
+      debug: 4.4.1
     transitivePeerDependencies:
       - supports-color
 
@@ -9513,12 +9446,8 @@
 
   istanbul-lib-source-maps@5.0.6:
     dependencies:
-<<<<<<< HEAD
-      debug: 4.4.1(supports-color@5.5.0)
-=======
       '@jridgewell/trace-mapping': 0.3.25
       debug: 4.4.1
->>>>>>> 7ec426fa
       istanbul-lib-coverage: 3.2.2
     transitivePeerDependencies:
       - supports-color
@@ -9582,9 +9511,6 @@
       - babel-plugin-macros
       - supports-color
 
-<<<<<<< HEAD
-  jest-cli@29.7.0(@types/node@20.19.1)(ts-node@10.9.2(@types/node@20.19.1)(typescript@5.8.3)):
-=======
   jest-cli@30.0.5(@types/node@20.19.1)(ts-node@10.9.2(@types/node@20.19.1)(typescript@5.8.3)):
     dependencies:
       '@jest/core': 30.0.5(ts-node@10.9.2(@types/node@20.19.1)(typescript@5.8.3))
@@ -9605,7 +9531,6 @@
       - ts-node
 
   jest-cli@30.0.5(@types/node@20.19.1)(ts-node@10.9.2(@types/node@20.19.1)(typescript@5.9.2)):
->>>>>>> 7ec426fa
     dependencies:
       '@jest/core': 30.0.5(ts-node@10.9.2(@types/node@20.19.1)(typescript@5.9.2))
       '@jest/test-result': 30.0.5
@@ -9624,11 +9549,7 @@
       - supports-color
       - ts-node
 
-<<<<<<< HEAD
-  jest-config@29.7.0(@types/node@20.19.1)(ts-node@10.9.2(@types/node@20.19.1)(typescript@5.8.3)):
-=======
   jest-config@30.0.5(@types/node@20.19.1)(ts-node@10.9.2(@types/node@20.19.1)(typescript@5.8.3)):
->>>>>>> 7ec426fa
     dependencies:
       '@babel/core': 7.27.4
       '@jest/get-type': 30.0.1
@@ -9661,9 +9582,6 @@
       - babel-plugin-macros
       - supports-color
 
-<<<<<<< HEAD
-  jest-diff@29.7.0:
-=======
   jest-config@30.0.5(@types/node@20.19.1)(ts-node@10.9.2(@types/node@20.19.1)(typescript@5.9.2)):
     dependencies:
       '@babel/core': 7.27.4
@@ -9698,7 +9616,6 @@
       - supports-color
 
   jest-diff@30.0.3:
->>>>>>> 7ec426fa
     dependencies:
       '@jest/diff-sequences': 30.0.1
       '@jest/get-type': 30.0.1
@@ -9966,9 +9883,6 @@
       merge-stream: 2.0.0
       supports-color: 8.1.1
 
-<<<<<<< HEAD
-  jest@29.7.0(@types/node@20.19.1)(ts-node@10.9.2(@types/node@20.19.1)(typescript@5.8.3)):
-=======
   jest@30.0.5(@types/node@20.19.1)(ts-node@10.9.2(@types/node@20.19.1)(typescript@5.8.3)):
     dependencies:
       '@jest/core': 30.0.5(ts-node@10.9.2(@types/node@20.19.1)(typescript@5.8.3))
@@ -9983,23 +9897,15 @@
       - ts-node
 
   jest@30.0.5(@types/node@20.19.1)(ts-node@10.9.2(@types/node@20.19.1)(typescript@5.9.2)):
->>>>>>> 7ec426fa
     dependencies:
       '@jest/core': 30.0.5(ts-node@10.9.2(@types/node@20.19.1)(typescript@5.9.2))
       '@jest/types': 30.0.5
       import-local: 3.2.0
-<<<<<<< HEAD
-      jest-cli: 29.7.0(@types/node@20.19.1)(ts-node@10.9.2(@types/node@20.19.1)(typescript@5.8.3))
-    transitivePeerDependencies:
-      - '@types/node'
-      - babel-plugin-macros
-=======
       jest-cli: 30.0.5(@types/node@20.19.1)(ts-node@10.9.2(@types/node@20.19.1)(typescript@5.9.2))
     transitivePeerDependencies:
       - '@types/node'
       - babel-plugin-macros
       - esbuild-register
->>>>>>> 7ec426fa
       - supports-color
       - ts-node
 
@@ -10172,7 +10078,7 @@
     dependencies:
       chalk: 5.5.0
       commander: 14.0.0
-      debug: 4.4.1(supports-color@5.5.0)
+      debug: 4.4.1
       lilconfig: 3.1.3
       listr2: 9.0.1
       micromatch: 4.0.8
@@ -10267,7 +10173,7 @@
 
   magic-string@0.30.17:
     dependencies:
-      '@jridgewell/sourcemap-codec': 1.5.4
+      '@jridgewell/sourcemap-codec': 1.5.0
 
   make-dir@4.0.0:
     dependencies:
@@ -10548,7 +10454,7 @@
     dependencies:
       '@tootallnate/quickjs-emscripten': 0.23.0
       agent-base: 7.1.3
-      debug: 4.4.1(supports-color@5.5.0)
+      debug: 4.4.1
       get-uri: 6.0.4
       http-proxy-agent: 7.0.2
       https-proxy-agent: 7.0.6
@@ -10709,7 +10615,7 @@
   proxy-agent@6.4.0:
     dependencies:
       agent-base: 7.1.3
-      debug: 4.4.1(supports-color@5.5.0)
+      debug: 4.4.1
       http-proxy-agent: 7.0.2
       https-proxy-agent: 7.0.6
       lru-cache: 7.18.3
@@ -10722,7 +10628,7 @@
   proxy-agent@6.5.0:
     dependencies:
       agent-base: 7.1.3
-      debug: 4.4.1(supports-color@5.5.0)
+      debug: 4.4.1
       http-proxy-agent: 7.0.2
       https-proxy-agent: 7.0.6
       lru-cache: 7.18.3
@@ -11120,7 +11026,7 @@
   socks-proxy-agent@8.0.5:
     dependencies:
       agent-base: 7.1.3
-      debug: 4.4.1(supports-color@5.5.0)
+      debug: 4.4.1
       socks: 2.8.5
     transitivePeerDependencies:
       - supports-color
@@ -11431,20 +11337,12 @@
     dependencies:
       typescript: 5.9.2
 
-<<<<<<< HEAD
-  ts-jest@29.4.0(@babel/core@7.27.4)(@jest/transform@29.7.0)(@jest/types@29.6.3)(babel-jest@29.7.0(@babel/core@7.27.4))(jest-util@29.7.0)(jest@29.7.0(@types/node@20.19.1))(typescript@5.8.3):
-=======
   ts-jest@29.4.0(@babel/core@7.27.4)(@jest/transform@30.0.5)(@jest/types@30.0.5)(babel-jest@30.0.5(@babel/core@7.27.4))(jest-util@30.0.5)(jest@30.0.5(@types/node@20.19.1)(ts-node@10.9.2(@types/node@20.19.1)(typescript@5.8.3)))(typescript@5.8.3):
->>>>>>> 7ec426fa
     dependencies:
       bs-logger: 0.2.6
       ejs: 3.1.10
       fast-json-stable-stringify: 2.1.0
-<<<<<<< HEAD
-      jest: 29.7.0(@types/node@20.19.1)(ts-node@10.9.2(@types/node@20.19.1)(typescript@5.8.3))
-=======
       jest: 30.0.5(@types/node@20.19.1)(ts-node@10.9.2(@types/node@20.19.1)(typescript@5.8.3))
->>>>>>> 7ec426fa
       json5: 2.2.3
       lodash.memoize: 4.1.2
       make-error: 1.3.6
@@ -11476,6 +11374,25 @@
       typescript: 5.8.3
       v8-compile-cache-lib: 3.0.1
       yn: 3.1.1
+
+  ts-node@10.9.2(@types/node@20.19.1)(typescript@5.9.2):
+    dependencies:
+      '@cspotcode/source-map-support': 0.8.1
+      '@tsconfig/node10': 1.0.11
+      '@tsconfig/node12': 1.0.11
+      '@tsconfig/node14': 1.0.3
+      '@tsconfig/node16': 1.0.4
+      '@types/node': 20.19.1
+      acorn: 8.15.0
+      acorn-walk: 8.3.4
+      arg: 4.1.3
+      create-require: 1.1.1
+      diff: 4.0.2
+      make-error: 1.3.6
+      typescript: 5.9.2
+      v8-compile-cache-lib: 3.0.1
+      yn: 3.1.1
+    optional: true
 
   tsconfig-paths@3.15.0:
     dependencies:
